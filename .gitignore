--- conflicted
+++ resolved
@@ -60,18 +60,11 @@
 *.sqlite3
 *.sqlite
 
-<<<<<<< HEAD
 # Temporary files
 *.tmp
 *.bak
 *.swp
 *~
-=======
-static/images
-static/js
-static/css/diff2html.min.css
-static/css/output.css
->>>>>>> 2d434f44
 
 # SSL certificates (development only)
 certs/
@@ -79,4 +72,80 @@
 *.crt
 *.pem
 
-node_modules+node_modules/
+
+# Logs
+logs/
+*.log
+
+# Runtime data
+pids/
+*.pid
+*.seed
+*.pid.lock
+
+# Coverage directory used by tools like istanbul
+coverage/
+*.lcov
+
+# nyc test coverage
+.nyc_output/
+
+# Dependency directories
+jspm_packages/
+
+# Optional npm cache directory
+.npm
+
+# Optional eslint cache
+.eslintcache
+
+# Microbundle cache
+.rpt2_cache/
+.rts2_cache_cjs/
+.rts2_cache_es/
+.rts2_cache_umd/
+
+# Optional REPL history
+.node_repl_history
+
+# Output of 'npm pack'
+*.tgz
+
+# Yarn Integrity file
+.yarn-integrity
+
+# parcel-bundler cache
+.cache
+.parcel-cache
+
+# Next.js build output
+.next
+
+# Nuxt.js build / generate output
+.nuxt
+
+# Storybook build outputs
+.out
+.storybook-out
+
+# Temporary folders
+tmp/
+temp/
+
+# Python based files
+__pycache__/
+*.pyc
+*.pyo
+*.pyd
+*.pdb
+
+static/images
+static/js
+static/css/diff2html.min.css
+static/css/output.css
+
+debug.log
+
+# Local development scripts (do not commit)
+start_local.sh